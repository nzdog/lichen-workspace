--- conflicted
+++ resolved
@@ -114,18 +114,13 @@
         shell: bash
         run: |
           set -euo pipefail
-<<<<<<< HEAD
           echo "🔍 Verifying .gitignore coverage (semantic check)..."
 
-=======
-          echo "🔍 Verifying .gitignore coverage..."
->>>>>>> 65f3466a
           if [ ! -f .gitignore ]; then
             echo "❌ .gitignore file not found"
             exit 1
           fi
 
-<<<<<<< HEAD
           # Sample paths that MUST be ignored by .gitignore behavior
           required_paths=(
             "logs/example.log"
@@ -164,50 +159,6 @@
           fi
 
           echo "✅ .gitignore correctly ignores required paths"
-      
-      - name: Check pre-commit hook
-        run: |
-          echo "🔍 Verifying pre-commit hook..."
-          
-          if [ ! -f .git/hooks/pre-commit ]; then
-            echo "❌ Pre-commit hook not found"
-            exit 1
-          fi
-          
-          if [ ! -x .git/hooks/pre-commit ]; then
-            echo "❌ Pre-commit hook not executable"
-            exit 1
-          fi
-          
-          echo "✅ Pre-commit hook exists and is executable"
-      
-      - name: Test redaction functionality
-=======
-          required_patterns=(
-            "logs/"
-            "*.jsonl"
-            "lichen-chunker/index/"
-            "*.faiss"
-            "*.pkl"
-            "*.parquet"
-            ".venv/"
-            "**/.venv/"
-            ".DS_Store"
-          )
-
-          missing_patterns=()
-          for pattern in "${required_patterns[@]}"; do
-            if ! grep -qF "$pattern" .gitignore; then
-              missing_patterns+=("$pattern")
-            fi
-          done
-
-          if ((${#missing_patterns[@]})); then
-            echo "❌ Missing patterns in .gitignore:"
-            printf '%s\n' "${missing_patterns[@]}"
-            exit 1
-          fi
-          echo "✅ .gitignore has required patterns"
 
       # Replace "check pre-commit hook file" (CI doesn't have local hooks) with actually running pre-commit
       - name: Run pre-commit
@@ -215,7 +166,6 @@
 
       - name: Test redaction functionality (runtime toggle)
         shell: bash
->>>>>>> 65f3466a
         run: |
           set -euo pipefail
           echo "🧪 Testing redaction functionality..."
