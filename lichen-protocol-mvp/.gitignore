--- conflicted
+++ resolved
@@ -19,8 +19,6 @@
 
 # RAG logs
 logs/rag/
-<<<<<<< HEAD
-=======
 logs/
 logs/**/*
 **/*.log
@@ -28,7 +26,6 @@
 indexes/**/*
 vector_store/
 data/
->>>>>>> 48601cf6
 .DS_Store
 */.DS_Store
 ds_store
